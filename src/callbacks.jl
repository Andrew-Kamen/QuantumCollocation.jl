--- conflicted
+++ resolved
@@ -1,17 +1,11 @@
 module Callbacks
 
-<<<<<<< HEAD
 export best_trajectory_callback
 export trajectory_history_callback
-=======
-export callback_get_best_iterate
-export callback_get_trajectory_history
->>>>>>> 70d5fa19
 
 using NamedTrajectories
 using TestItemRunner
 
-<<<<<<< HEAD
 using ..Problems
 
 function best_trajectory_callback(prob::QuantumControlProblem)
@@ -25,27 +19,10 @@
         if value < best_value
             best_value = value
             update!(best_traj, Z⃗)
-=======
-import ..Losses
-import ..Problems
-import ..QuantumControlProblem
-
-function callback_get_best_iterate(prob::QuantumControlProblem)
-    best_trajectory_list = []
-    best_fidelity = 0.0
-
-    function callback(args...)
-        trajectory = NamedTrajectory(Problems.get_datavec(prob), prob.trajectory)
-        fidelity = Losses.fidelity(trajectory, prob.system)
-        if fidelity > best_fidelity
-            push!(best_trajectory_list, trajectory)
-            best_fidelity = fidelity
->>>>>>> 70d5fa19
         end
         return true
     end
 
-<<<<<<< HEAD
     return callback, best_traj
 end
 
@@ -147,20 +124,6 @@
 
     @test MOI.get(prob.optimizer, MOI.TerminationStatus()) == MOI.INTERRUPTED
     @test length(obj_vals) == 4   # problem init, iter 1, iter 2, iter 3 (terminate)
-=======
-    return callback, best_trajectory_list
->>>>>>> 70d5fa19
-end
-
-function callback_get_trajectory_history(prob::QuantumControlProblem)
-    trajectory_history = []
-
-    function callback(args...)
-        push!(trajectory_history, NamedTrajectory(Problems.get_datavec(prob), prob.trajectory))
-        return true
-    end
-    
-    return callback, trajectory_history
 end
 
 end # module