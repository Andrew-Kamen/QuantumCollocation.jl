module QuantumObjectives

export KetInfidelityObjective
export UnitaryInfidelityObjective
export DensityMatrixPureStateInfidelityObjective
export UnitarySensitivityObjective
export FirstOrderObjective
export UnitaryFreePhaseInfidelityObjective
export LeakageObjective
export UniversalObjective
export FastUniversalObjective
export TurboUniversalObjective
export UltraUniversalObjective
export TogglingObjective
<<<<<<< HEAD
=======
export PertTogglingObjective
export AutoTogglingObjective
>>>>>>> ecef7cf5

using LinearAlgebra
using NamedTrajectories
using PiccoloQuantumObjects
using DirectTrajOpt
using TestItems
using TrajectoryIndexingUtils
using ForwardDiff
using SparseArrays

using TrajectoryIndexingUtils
using ForwardDiff
using SparseArrays

# --------------------------------------------------------- 
#                       Kets
# ---------------------------------------------------------

function ket_fidelity_loss(
    ψ̃::AbstractVector, 
    ψ_goal::AbstractVector{<:Complex{Float64}}
)
    ψ = iso_to_ket(ψ̃)
    return abs2(ψ_goal' * ψ)
end 

function KetInfidelityObjective(
    ψ̃_name::Symbol,
    traj::NamedTrajectory;
    Q=100.0
)
    ψ_goal = iso_to_ket(traj.goal[ψ̃_name])
    ℓ = ψ̃ -> abs(1 - ket_fidelity_loss(ψ̃, ψ_goal))
    return TerminalObjective(ℓ, ψ̃_name, traj; Q=Q)
end


# ---------------------------------------------------------
#                       Unitaries
# ---------------------------------------------------------

function unitary_fidelity_loss(
    Ũ⃗::AbstractVector{<:Real},
    U_goal::AbstractMatrix{<:Complex{<:Real}}
)
    U = iso_vec_to_operator(Ũ⃗)
    n = size(U, 1)
    return abs2(tr(U_goal' * U)) / n^2
end

function unitary_fidelity_loss(
    Ũ⃗::AbstractVector{<:Real},
    op::EmbeddedOperator
)
    U_goal = unembed(op)
    U = iso_vec_to_operator(Ũ⃗)[op.subspace, op.subspace]
    n = length(op.subspace)
    M = U_goal'U
    return 1 / (n * (n + 1)) * (abs(tr(M'M)) + abs2(tr(M))) 
end

function UnitaryInfidelityObjective(
    U_goal::AbstractPiccoloOperator,
    Ũ⃗_name::Symbol,
    traj::NamedTrajectory;
    Q=100.0
)
    ℓ = Ũ⃗ -> abs(1 - unitary_fidelity_loss(Ũ⃗, U_goal))
    return TerminalObjective(ℓ, Ũ⃗_name, traj; Q=Q)
end

function UnitaryFreePhaseInfidelityObjective(
    U_goal::Function,
    Ũ⃗_name::Symbol,
    θ_names::AbstractVector{Symbol},
    traj::NamedTrajectory;
    Q=100.0
)
    d = sum(traj.global_dims[n] for n in θ_names)
    function ℓ(z)
        Ũ⃗, θ = z[1:end-d], z[end-d+1:end]
        return abs(1 - QuantumObjectives.unitary_fidelity_loss(Ũ⃗, U_goal(θ)))
    end
    return TerminalObjective(ℓ, Ũ⃗_name, θ_names, traj; Q=Q)
end

function UnitaryFreePhaseInfidelityObjective(
    U_goal::Function,
    Ũ⃗_name::Symbol,
    θ_name::Symbol,
    traj::NamedTrajectory;
    kwargs...
)
    return UnitaryFreePhaseInfidelityObjective(U_goal, Ũ⃗_name, [θ_name], traj; kwargs...)
end

# ---------------------------------------------------------
#                       Density Matrices
# ---------------------------------------------------------

function density_matrix_pure_state_infidelity_loss(
    ρ̃::AbstractVector, 
    ψ::AbstractVector{<:Complex{Float64}}
)
    ρ = iso_vec_to_density(ρ̃)
    ℱ = real(ψ' * ρ * ψ)
    return abs(1 - ℱ)
end

function DensityMatrixPureStateInfidelityObjective(
    ρ̃_name::Symbol,
    ψ_goal::AbstractVector{<:Complex{Float64}},
    traj::NamedTrajectory;
    Q=100.0
)
    ℓ = ρ̃ -> density_matrix_pure_state_infidelity_loss(ρ̃, ψ_goal)
    return TerminalObjective(ℓ, ρ̃_name, traj; Q=Q)
end

# ---------------------------------------------------------
#                       Sensitivity
# ---------------------------------------------------------

function unitary_fidelity_loss(
    Ũ⃗::AbstractVector{<:Real}
)
    U = iso_vec_to_operator(Ũ⃗)
    n = size(U, 1)
    return abs2(tr(U' * U)) / n^2
end

function UnitarySensitivityObjective(
    name::Symbol,
    traj::NamedTrajectory,
    times::AbstractVector{Int};
    Qs::AbstractVector{<:Float64}=fill(1.0, length(times)),
    scale::Float64=1.0,
    num_errors::Int
)
    Δt = traj.Δt[1]
    T = traj.T

    ℓ = Ũ⃗ -> scale^4 * sqrt(unitary_fidelity_loss(Ũ⃗)) / (Δt * T)^2 / num_errors

    return KnotPointObjective(
        ℓ,
        name,
        traj;
        Qs=Qs,
        times=times
    )
end

function FirstOrderObjective(
    H_err::Function,
    traj::NamedTrajectory;
    Q_t::Float64=1.0
)
    a_indices  = [collect(slice(k, traj.components.a, traj.dim)) for k in 1:traj.T]
    Ũ⃗_indices  = [collect(slice(k, traj.components.Ũ⃗, traj.dim)) for k in 1:traj.T]
    a_ref = ones(length(traj.components.a))
    H_scale = norm(H_err(a_ref), 2)

    @views function toggle(Z::AbstractVector, a_idx::AbstractVector{<:Int}, U_idx::AbstractVector{<:Int})
        a  = Z[a_idx]
        U  = iso_vec_to_operator(Z[U_idx])
        He_vec = H_err(a)
        return [U' * He * U for He in He_vec]

    end

    function ℓ(Z::AbstractVector{<:Real})
        terms = []
        D = length(toggle(Z, a_indices[1], Ũ⃗_indices[1]))
        for j in 1:D
            sum_terms = sum(toggle(Z, a_idx, U_idx)[j] for (a_idx, U_idx) in zip(a_indices, Ũ⃗_indices))
            push!(terms, sum_terms)
        end
        FO_obj = sum(real(norm(tr(term' * term), 2)) / real(traj.T^2 * H_scale^2) / D for term in terms) 
        return Q_t * FO_obj
    end

    ∇ℓ = Z ->  ForwardDiff.gradient(ℓ, Z)

    function ∂²ℓ_structure()
        Z_dim = traj.dim * traj.T + traj.global_dim
        structure = spzeros(Z_dim, Z_dim)
        all_Ũ⃗_indices = vcat(Ũ⃗_indices...)
        
        for i in all_Ũ⃗_indices
            for j in all_Ũ⃗_indices
                structure[i, j] = 1.0
            end
        end
        
        structure_pairs = collect(zip(findnz(structure)[1:2]...))
        return structure_pairs
    end

    function ∂²ℓ(Z::AbstractVector{<:Real})
        structure_pairs = ∂²ℓ_structure()
        H_full = ForwardDiff.hessian(ℓ, Z)
        ∂²ℓ_values = [H_full[i, j] for (i, j) in structure_pairs]
        
        return ∂²ℓ_values
    end

    return Objective(ℓ, ∇ℓ, ∂²ℓ, ∂²ℓ_structure)
    end

function UniversalObjective(
    traj::NamedTrajectory;
    Q_t::Float64 = 1.0,
)

    T = traj.T
    D = size(iso_vec_to_operator(traj.components.Ũ⃗[:,end]))[1]
    Ũ⃗_indices  = [collect(slice(k, traj.components.Ũ⃗, traj.dim)) for k in 1:traj.T]
    # one = Ũ⃗_indices[1]
    # U_scale  = norm(iso_vec_to_operator(Z[one]), 2)
    # Ũ⃗_indices  = [collect(slice(k, traj.components.Ũ⃗, traj.dim)) for k in 1:traj.T]
    # a_ref = ones(length(traj.components.a))
    # H_scale = norm(H_err(a_ref), 2)

    @views function trace(Z::AbstractVector, k_idx::AbstractVector{<:Int}, l_idx::AbstractVector{<:Int})
        Uₗ = iso_vec_to_operator(Z[l_idx])
        Uₖ = iso_vec_to_operator(Z[k_idx])
        return tr(Uₖ * Uₗ')
    end

    # ---- Objective ----
    function ℓ(Z::AbstractVector{<:Real})
        # Double sum over (k, ℓ) of |tr(U_{kℓ})|^2
        s = 0
        for k in 1:T
            for l in 1:T
                τ = trace(Z, Ũ⃗_indices[k], Ũ⃗_indices[l])
                s += abs2(τ)
            end
        end
        return Q_t * (s / (D^2 * T^4))
    end

    ∇ℓ = Z -> ForwardDiff.gradient(ℓ, Z)

    function ∂²ℓ_structure()
        Z_dim = traj.dim * traj.T + traj.global_dim
        structure = spzeros(Z_dim, Z_dim)
        all_Ũ⃗_indices = vcat(Ũ⃗_indices...)
        
        for i in all_Ũ⃗_indices
            for j in all_Ũ⃗_indices
                structure[i, j] = 1.0
            end
        end
        
        structure_pairs = collect(zip(findnz(structure)[1:2]...))
        return structure_pairs
    end

    function ∂²ℓ(Z::AbstractVector{<:Real})
        structure_pairs = ∂²ℓ_structure()
        H_full = ForwardDiff.hessian(ℓ, Z)
        ∂²ℓ_values = [H_full[i, j] for (i, j) in structure_pairs]
        
        return ∂²ℓ_values
    end

    return Objective(ℓ, ∇ℓ, ∂²ℓ, ∂²ℓ_structure)
end

function FastUniversalObjective(
    traj::NamedTrajectory;
    Q_t::Float64 = 1.0,
)

    T = traj.T
    U = ones(length(traj.components.Ũ⃗))
    U_scale = norm(U, 2)
    Ũ⃗_indices  = [collect(slice(k, traj.components.Ũ⃗, traj.dim)) for k in 1:traj.T]
    normalization = Q_t / (U_scale * T^2)
    @views function trace(Z::AbstractVector, k_idx::AbstractVector{<:Int}, l_idx::AbstractVector{<:Int})
        Uₗ = iso_vec_to_operator(Z[l_idx])
        Uₖ = iso_vec_to_operator(Z[k_idx])
        return tr(Uₖ * Uₗ'), tr(Uₗ * Uₖ')
    end

    # ---- Objective ----
    function ℓ(Z::AbstractVector{<:Real})
        # Double sum over (k, ℓ) of |tr(U_{kℓ})|^2
        s = zero(eltype(Z))
        for k in 1:T
            for l in 1:k
                τ1, τ2 = trace(Z, Ũ⃗_indices[k], Ũ⃗_indices[l])
                s += abs2(τ1) + abs2(τ2)
            end
        end
        return normalization * s - Q_t
    end

    ∇ℓ = Z -> ForwardDiff.gradient(ℓ, Z)

    function ∂²ℓ_structure()
        Z_dim = traj.dim * traj.T + traj.global_dim
        structure = spzeros(Z_dim, Z_dim)
        all_Ũ⃗_indices = vcat(Ũ⃗_indices...)
        
        for i in all_Ũ⃗_indices
            for j in all_Ũ⃗_indices
                structure[i, j] = 1.0
            end
        end
        
        structure_pairs = collect(zip(findnz(structure)[1:2]...))
        return structure_pairs
    end

    function ∂²ℓ(Z::AbstractVector{<:Real})
        structure_pairs = ∂²ℓ_structure()
        H_full = ForwardDiff.hessian(ℓ, Z)
        ∂²ℓ_values = [H_full[i, j] for (i, j) in structure_pairs]
        
        return ∂²ℓ_values
    end

    return Objective(ℓ, ∇ℓ, ∂²ℓ, ∂²ℓ_structure)
end

function TurboUniversalObjective(
    traj::NamedTrajectory;
    Q_t::Float64 = 1.0,
)
    T = traj.T
<<<<<<< HEAD
    D = size(iso_vec_to_operator(traj.components.Ũ⃗[:,end]))[1]
    Ũ⃗_indices  = [collect(slice(k, traj.components.Ũ⃗, traj.dim)) for k in 1:traj.T]
    normalization = Q_t / (D^2 * T^2)
=======
    d = size(iso_vec_to_operator(traj.components.Ũ⃗[:,end]))[1]
    Ũ⃗_indices  = [collect(slice(k, traj.components.Ũ⃗, traj.dim)) for k in 1:traj.T]
    normalization = Q_t / (d^2 * T^2)
>>>>>>> ecef7cf5
    # Build a column-stacked matrix V whose k-th column is the vectorized U(t_k,0).
    # Ũ⃗_indices[k] are the index ranges/slices inside Z for the k-th unitary's vectorization.
    
    packZ(Z) = vcat((@views Z[r] for r in Ũ⃗_indices)...)  # length L = m*T

    # Build V (m×T) from the packed vector z̃ = [vec(U₁); vec(U₂); … ; vec(U_T)]
    build_V_from_packed(z̃) = begin
        T = length(Ũ⃗_indices)
        m = length(Ũ⃗_indices[1])
        V = Matrix{complex(eltype(z̃))}(undef, m, T)
        @inbounds for k in 1:T
            V[:, k] = @view z̃[(k-1)*m+1 : k*m]
        end
        V
    end

    function ℓ(Z::AbstractVector{<:Real})
        z̃ = packZ(Z)                   # only the entries that matter
        V  = build_V_from_packed(z̃)    # m×T
        G  = V' * V                    # T×T Gram
        s  = sum(abs2, G)              # ‖G‖_F^2 = Σ_{k,ℓ} |Tr(U_k U_ℓ†)|²
        return normalization * s
    end


    ∇ℓ = Z -> ForwardDiff.gradient(ℓ, Z)

    function ∂²ℓ_structure()
        all_idx = vcat(Ũ⃗_indices...)
        return [(i, j) for i in all_idx for j in all_idx]
    end

    function ∂²ℓ(Z::AbstractVector{<:Real})
        z̃ = packZ(Z)
        H̃ = ForwardDiff.hessian(z -> begin
            V = build_V_from_packed(z)
            G = V' * V
            normalization * sum(abs2, G) - Q_t
        end, z̃)

        L = length(z̃)
        vals = Vector{eltype(H̃)}(undef, L*L)
        t = 1
        @inbounds for i in 1:L, j in 1:L
            vals[t] = H̃[i, j]
            t += 1
        end
        return vals
    end

    Objective(ℓ, ∇ℓ, ∂²ℓ, ∂²ℓ_structure)
end

# ---------------------------------------------------------
#                       Leakage
# ---------------------------------------------------------

"""
    LeakageObjective(indices, name, traj::NamedTrajectory)

Construct a `KnotPointObjective` that penalizes leakage of `name` at the knot points specified by `times` at any `indices` that are outside the computational subspace.

"""
function LeakageObjective(
    indices::AbstractVector{Int},
    name::Symbol,
    traj::NamedTrajectory;
    times=1:traj.T,
    Qs::AbstractVector{<:Float64}=fill(1.0, length(times)),
)
    leakage_objective(x) = sum(abs2, x[indices]) / length(indices)

    return KnotPointObjective(
        leakage_objective,
        name,
        traj;
        Qs=Qs,
        times=times,
    )
end


#-----------------------------
# Toggling 
#-----------------------------
function TogglingObjective(
    H_err::Function,
    ∂H_err::Function, 
    traj::NamedTrajectory;
    Q_t::Float64=1.0
)
<<<<<<< HEAD
    a_indices  = [collect(slice(k, traj.components.a, traj.dim)) for k in 1:traj.T]
    Ũ⃗_indices  = [collect(slice(k, traj.components.Ũ⃗, traj.dim)) for k in 1:traj.T]
    a_ref = ones(length(traj.components.a))
    H_scale = norm(H_err(a_ref), 2)
    D = size(iso_vec_to_operator(traj.components.Ũ⃗[:,end]))[1]
=======
    a_indices  = [collect(slice(k, traj.components.a, traj.dim)) for k in 1:traj.T-1]
    Ũ⃗_indices  = [collect(slice(k, traj.components.Ũ⃗, traj.dim)) for k in 1:traj.T-1]
    a_ref = ones(length(traj.components.a))
    H_scale = norm(H_err(a_ref), 2)
    D = length(H_err(a_ref))
>>>>>>> ecef7cf5

    @views function toggle(Z::AbstractVector, a_idx::AbstractVector{<:Int}, U_idx::AbstractVector{<:Int})
        a  = Z[a_idx]
        U  = iso_vec_to_operator(Z[U_idx])
        He_vec = H_err(a)
        return [U' * He * U for He in He_vec]
    end

<<<<<<< HEAD
=======
    function ℓ(Z::AbstractVector{<:Real})
        terms = []
        for j in 1:length(toggle(Z, a_indices[1], Ũ⃗_indices[1]))
            term = [toggle(Z, a_idx, U_idx)[j] for (a_idx, U_idx) in zip(a_indices, Ũ⃗_indices)]
            sum_term = sum(term)
            push!(terms, sum_term)
        end
        FO_obj = sum(real(norm(tr(term' * term), 2)) / real(traj.T^2 * H_scale^2) / D for term in terms) 
        return Q_t * FO_obj
    end 

>>>>>>> ecef7cf5
    function ∇toggle(Z::AbstractVector, a_idx::AbstractVector{<:Int}, U_idx::AbstractVector{<:Int})
        a  = Z[a_idx]
        U  = iso_vec_to_operator(Z[U_idx])
        He_vec = H_err(a)
        ∂He_vec = ∂H_err(a)
<<<<<<< HEAD
        D = length(toggle(Z, a_indices[1], Ũ⃗_indices[1]))
=======
>>>>>>> ecef7cf5
        n = Int(sqrt(length(U_idx) ÷ 2))
        grads = [spzeros(Matrix{ComplexF64}, length(Z)) for He in He_vec]

        for (g, He, ∂He) in zip(grads, He_vec, ∂He_vec)
            ### a derivatives ### 
            for (a_i, ∂Ha) in zip(a_idx, ∂He)
                g[a_i] = U' * ∂Ha * U
            end
            ### U derivatives ### 
            for U_i in U_idx
                idx = U_i - U_idx[1] + 1
                i = (idx % n) == 0 ? n : idx % n
                j =(idx - i) ÷ (2 * n) + 1
                re = (idx % (2*n) == 0 ? 2*n : idx%(2*n)) ≤ n
                d = spzeros(ComplexF64, (n,n))
                d[i,j] = re ? 1 : 1im 
                g[U_i] = U' * He * d + d' * He * U
            end 
        end
        return grads 
    end

<<<<<<< HEAD
    function ℓ(Z::AbstractVector{<:Real})
        terms = []
        for j in 1:length(toggle(Z, a_indices[1], Ũ⃗_indices[1]))
            sum_terms = sum(toggle(Z, a_idx, U_idx)[j] for (a_idx, U_idx) in zip(a_indices, Ũ⃗_indices))
            push!(terms, sum_terms)
        end
        FO_obj = sum(real(norm(tr(term' * term), 2)) / real(traj.T^2 * H_scale^2) / D for term in terms) 
        return Q_t * FO_obj
    end 

=======
>>>>>>> ecef7cf5
    function ∇ℓ(Z::AbstractVector{<:Real})
        ### Get the "total" toggle for each alongside the gradient 
        terms = []
        grads = []
        for j in 1:length(toggle(Z, a_indices[1], Ũ⃗_indices[1]))
            sum_terms = sum(toggle(Z, a_idx, U_idx)[j] for (a_idx, U_idx) in zip(a_indices, Ũ⃗_indices))
            sum_grads = spzeros(Matrix{ComplexF64}, length(Z))
            for (a_idx, U_idx) in zip(a_indices, Ũ⃗_indices) 
                g = ∇toggle(Z, a_idx, U_idx)[j] 
                for (idx, val) in zip(g.nzind, g.nzval)
                    sum_grads[idx] = val
                end
            end
            push!(terms, sum_terms)
            push!(grads, sum_grads)
        end

        full_grad = spzeros(size(Z))

        for (t, g) in zip(terms, grads)
            for (idx, v) in zip(g.nzind, g.nzval)
                full_grad[idx] += sum(2 * real(t) .* real(v) + 2 * imag(t) .* imag(v))
            end 
        end
        return Q_t * full_grad / real(traj.T^2 * H_scale^2) / D
    end 

    function ∂²ℓ_structure()
        Z_dim = traj.dim * traj.T + traj.global_dim
        structure = spzeros(Z_dim, Z_dim)
        all_Ũ⃗_indices = vcat(Ũ⃗_indices...)
        
        for i in all_Ũ⃗_indices
            for j in all_Ũ⃗_indices
                structure[i, j] = 1.0
            end
        end
        
        structure_pairs = collect(zip(findnz(structure)[1:2]...))
        return structure_pairs
    end

    function ∂²ℓ(Z::AbstractVector{<:Real})
        structure_pairs = ∂²ℓ_structure()
        H_full = ForwardDiff.hessian(ℓ, Z)
        ∂²ℓ_values = [H_full[i, j] for (i, j) in structure_pairs]
        
        return ∂²ℓ_values
    end

    return Objective(ℓ, ∇ℓ, ∂²ℓ, ∂²ℓ_structure)
end

<<<<<<< HEAD
=======
function AutoTogglingObjective(
    H_err::Function,
    traj::NamedTrajectory;
    Q_t::Float64=1.0
)
    a_indices  = [collect(slice(k, traj.components.a, traj.dim)) for k in 1:traj.T-1]
    Ũ⃗_indices  = [collect(slice(k, traj.components.Ũ⃗, traj.dim)) for k in 1:traj.T-1]
    a_ref = ones(length(traj.components.a))
    H_scale = norm(H_err(a_ref), 2)
    D = length(H_err(a_ref))

    @views function toggle(Z::AbstractVector, a_idx::AbstractVector{<:Int}, U_idx::AbstractVector{<:Int})
        a  = Z[a_idx]
        U  = iso_vec_to_operator(Z[U_idx])
        He_vec = H_err(a)
        return [U' * He * U for He in He_vec]
    end

    function ℓ(Z::AbstractVector{<:Real})
        terms = []
        for j in 1:length(toggle(Z, a_indices[1], Ũ⃗_indices[1]))
            term = [toggle(Z, a_idx, U_idx)[j] for (a_idx, U_idx) in zip(a_indices, Ũ⃗_indices)]
            sum_term = sum(term)
            push!(terms, sum_term)
        end
        FO_obj = sum(real(norm(tr(term' * term), 2)) / real(traj.T^2 * H_scale^2) / D for term in terms) 
        return Q_t * FO_obj
    end 

    ∇ℓ = Z -> ForwardDiff.gradient(ℓ, Z)

    function ∂²ℓ_structure()
        Z_dim = traj.dim * traj.T + traj.global_dim
        structure = spzeros(Z_dim, Z_dim)
        all_Ũ⃗_indices = vcat(Ũ⃗_indices...)
        
        for i in all_Ũ⃗_indices
            for j in all_Ũ⃗_indices
                structure[i, j] = 1.0
            end
        end
        
        structure_pairs = collect(zip(findnz(structure)[1:2]...))
        return structure_pairs
    end

    function ∂²ℓ(Z::AbstractVector{<:Real})
        structure_pairs = ∂²ℓ_structure()
        H_full = ForwardDiff.hessian(ℓ, Z)
        ∂²ℓ_values = [H_full[i, j] for (i, j) in structure_pairs]
        
        return ∂²ℓ_values
    end

    return Objective(ℓ, ∇ℓ, ∂²ℓ, ∂²ℓ_structure)
end

function AutoPertTogglingObjective(
    H_err::Function,
    traj::NamedTrajectory;
    Q_t::Float64=1.0
)
    a_indices  = [collect(slice(k, traj.components.a, traj.dim)) for k in 1:traj.T-1]
    Ũ⃗_indices  = [collect(slice(k, traj.components.Ũ⃗, traj.dim)) for k in 1:traj.T-1]
    a_ref = ones(length(traj.components.a))
    H_scale = norm(H_err(a_ref), 2)
    D = length(H_err(a_ref))

    @views function toggle(Z::AbstractVector, a_idx::AbstractVector{<:Int}, U_idx::AbstractVector{<:Int})
        a  = Z[a_idx]
        U  = iso_vec_to_operator(Z[U_idx])
        He_vec = H_err(a)
        return [U' * He * U for He in He_vec]
    end

    function pert_tog_obj(
        traj::NamedTrajectory, 
        H_drives::Vector{Matrix{ComplexF64}},
        H_error::Matrix{ComplexF64};
        order::Int=1,
        a_bound::Float64=a_bound
    )
        T = traj.T
        Δt = get_timesteps(traj)

        sys = QuantumSystem(H_drives)
        U = iso_vec_to_operator.(eachcol(unitary_rollout(traj, sys)))

        # toggle integral
        H_ti = zeros(ComplexF64, size(U[1]))

        # note: U_1 = I, so U[:, k] = U_{k-1}.
        # you need to go to T-1, only
        for k in 1:T-1
            Hₖ = sum(traj.a[l, k] / a_bound * H for (l, H) in enumerate(H_drives))
            adjⁿH_E = H_error
            Eₖ_n = H_error * Δt[k]
            
            # get the different orders of the Hadamard lemma
            for n in 2:order
                coef_n = ComplexF64(im^(n-1) * a_bound^(n-1) * Δt[k]^n / factorial(big(n)))
                adjⁿH_E = commutator(Hₖ, adjⁿH_E)
                # Eₖ_n = push!(Eₖ_n, coef_n * adjⁿH_E)
                Eₖ_n += coef_n * adjⁿH_E
            end

            # nth order toggle integral up to k
            H_ti += U[k]' * Eₖ_n * U[k]
        end

        d₁ = size(U[1], 1)
        Δt₁ = Δt[1]
        metric = norm(tr(H_ti'H_ti)) / (T * Δt₁)^2 / d₁
        return metric
    end

    function ℓ(Z::AbstractVector{<:Real})
        terms = []
        for j in 1:length(toggle(Z, a_indices[1], Ũ⃗_indices[1]))
            term = [toggle(Z, a_idx, U_idx)[j] for (a_idx, U_idx) in zip(a_indices, Ũ⃗_indices)]
            sum_term = sum(term)
            push!(terms, sum_term)
        end
        FO_obj = sum(real(norm(tr(term' * term), 2)) / real(traj.T^2 * H_scale^2) / D for term in terms) 
        return Q_t * FO_obj
    end 

    ∇ℓ = Z -> ForwardDiff.gradient(ℓ, Z)

    function ∂²ℓ_structure()
        Z_dim = traj.dim * traj.T + traj.global_dim
        structure = spzeros(Z_dim, Z_dim)
        all_Ũ⃗_indices = vcat(Ũ⃗_indices...)
        
        for i in all_Ũ⃗_indices
            for j in all_Ũ⃗_indices
                structure[i, j] = 1.0
            end
        end
        
        structure_pairs = collect(zip(findnz(structure)[1:2]...))
        return structure_pairs
    end

    function ∂²ℓ(Z::AbstractVector{<:Real})
        structure_pairs = ∂²ℓ_structure()
        H_full = ForwardDiff.hessian(ℓ, Z)
        ∂²ℓ_values = [H_full[i, j] for (i, j) in structure_pairs]
        
        return ∂²ℓ_values
    end

    return Objective(ℓ, ∇ℓ, ∂²ℓ, ∂²ℓ_structure)
end


# function PertTogglingObjective(
#     H_err::Function,
#     ∂H_err::Function, 
#     traj::NamedTrajectory;
#     Q_t::Float64=1.0,
#     order::Int=4,
#     a_bound::Float64=1.0,
#     H_drives::Vector{Matrix{ComplexF64}}=Matrix{ComplexF64}[]
# )   
#     T = traj.T
#     Δt = get_timesteps(traj)
#     a_indices  = [collect(slice(k, traj.components.a, traj.dim)) for k in 1:T]
#     Ũ⃗_indices  = [collect(slice(k, traj.components.Ũ⃗, traj.dim)) for k in 1:T]
#     a_ref = ones(length(traj.components.a))
#     H_scale = norm(H_err(a_ref), 2)
#     D = size(iso_vec_to_operator(traj.components.Ũ⃗[:,end]))[1]
#     n_drives = length(H_drives)
    
#     commutator(A::AbstractMatrix{<:Number}, B::AbstractMatrix{<:Number}) = A*B - B*A
    
#     # Precompute factorials to avoid repeated big() calls
#     factorial_cache = [factorial(big(n)) for n in 1:order]
    
#     @views function toggle(Z::AbstractVector, k::Int)
#         U = iso_vec_to_operator(Z[Ũ⃗_indices[k]])
        
#         a_k = Z[a_indices[k]]
#         He_vec = H_err(a_k)
        
#         # Build Hₖ for this timestep
#         Hₖ = sum(a_k[l] / a_bound * H for (l, H) in enumerate(H_drives))
        
#         # Compute perturbative expansion for each error Hamiltonian component
#         toggle_terms = []
#         for He in He_vec
#             adjⁿH_E = He
#             Eₖ_n = He * Δt[k]
            
#             # Get the different orders of the Hadamard lemma
#             for n in 2:order
#                 coef_n = ComplexF64(im^(n-1) * a_bound^(n-1) * Δt[k]^n / factorial_cache[n])
#                 adjⁿH_E = commutator(Hₖ, adjⁿH_E)
#                 Eₖ_n += coef_n * adjⁿH_E
#             end
            
#             # Apply unitary transformation
#             push!(toggle_terms, U' * Eₖ_n * U)
#         end
        
#         return toggle_terms
#     end

#     function ∇ℓ(Z::AbstractVector{<:Real})
#         normalization = real(T^2 * H_scale^2) * D
#         n_components = length(H_err(Z[a_indices[1]]))
        
#         # Forward pass: compute all toggles and accumulate sums
#         toggles = [toggle(Z, k) for k in 1:T-1]
#         H_ti = [sum(toggles[k][j] for k in 1:T-1) for j in 1:n_components]
        
#         # Initialize gradient
#         grad = zeros(length(Z))
        
#         # Backward pass: accumulate gradients
#         for j in 1:n_components
#             # Gradient of tr(H_ti[j]' * H_ti[j]) w.r.t H_ti[j]
#             # Since ∂/∂H tr(H'H) = 2H for complex matrices
#             ∇H_ti = 2 * H_ti[j] / normalization
            
#             # Backpropagate through sum of toggles
#             for k in 1:T-1
#                 ∇toggle!(grad, Z, k, j, ∇H_ti)
#             end
#         end
        
#         return Q_t * grad
#     end
    
#     function ∇toggle!(grad, Z, k::Int, j::Int, ∇out)
#         # Extract current parameters
#         U = iso_vec_to_operator(Z[Ũ⃗_indices[k]])
#         a_k = Z[a_indices[k]]
#         He_vec = H_err(a_k)
#         He = He_vec[j]
        
#         # Build Hₖ
#         Hₖ = sum(a_k[l] / a_bound * H for (l, H) in enumerate(H_drives))
        
#         # Compute Eₖ and its derivatives w.r.t amplitude parameters
#         Eₖ, ∂Eₖ_∂a = compute_Ek_with_grad(He, Hₖ, a_k, k)
        
#         # Gradient w.r.t U parameters
#         # toggle = U' * Eₖ * U
#         # We need ∂toggle/∂Ũ⃗ᵢ where Ũ⃗ is the iso_vec representation
#         grad_U_iso_vec!(grad[Ũ⃗_indices[k]], U, Eₖ, ∇out)
        
#         # Gradient w.r.t amplitude parameters
#         for l in 1:length(a_k)
#             # ∂toggle/∂aₗ = U' * (∂Eₖ/∂aₗ) * U
#             ∇a_contribution = U' * ∂Eₖ_∂a[:,:,l] * U
#             grad[a_indices[k][l]] += real(tr(∇out' * ∇a_contribution))
#         end
#     end
    
#     function grad_U_iso_vec!(grad_U, U, Eₖ, ∇out)
#         """
#         Compute gradient w.r.t iso_vec representation of U.
        
#         For toggle = U' * Eₖ * U, we have:
#         ∂toggle/∂U = (∂U'/∂U) * Eₖ * U + U' * Eₖ * (∂U/∂U)
#                   = Eₖ' * U + U' * Eₖ
        
#         But we need the gradient w.r.t the iso_vec representation Ũ⃗.
#         Using the chain rule: ∂L/∂Ũ⃗ = vec(∂L/∂U * ∂U/∂Ũ⃗)
#         """
        
#         # Compute gradient w.r.t U (complex matrix)
#         # ∂L/∂toggle = ∇out, and toggle = U' * Eₖ * U
#         # Using matrix calculus: ∂L/∂U* = U * ∇out * Eₖ'
#         # and ∂L/∂U = Eₖ * U * ∇out'
#         ∇U_complex = Eₖ * U * ∇out' + Eₖ' * U * ∇out
        
#         # Convert to gradient w.r.t iso_vec representation
#         # The iso_vec representation stacks [real; imag] for each column
#         N = size(U, 1)
#         for i = 0:N-1
#             col_grad = @view ∇U_complex[:, i+1]
#             grad_U[i*2N .+ (1:N)] .+= real(col_grad)
#             grad_U[i*2N .+ (N+1:2N)] .+= imag(col_grad)
#         end
#     end
    
#     function compute_Ek_with_grad(He, Hₖ, a_k, k)
#         """
#         Compute Eₖ and its gradient w.r.t amplitude parameters a_k.
        
#         Eₖ = He * Δt[k] + Σₙ (coef_n * adjⁿ(Hₖ)[He])
#         where adjⁿ is n nested commutators with Hₖ
#         """
        
#         # Initialize
#         D = size(He, 1)
#         n_params = length(a_k)
#         Eₖ = He * Δt[k]
#         ∂Eₖ_∂a = zeros(ComplexF64, D, D, n_params)
        
#         adjⁿH_E = He
#         ∂adjⁿH_E_∂a = zeros(ComplexF64, D, D, n_params)  # Initially zero since He doesn't depend on a
        
#         # Compute perturbative expansion and gradients
#         for n in 2:order
#             coef_n = ComplexF64(im^(n-1) * a_bound^(n-1) * Δt[k]^n / factorial_cache[n])
            
#             # Compute commutator: [Hₖ, adjⁿ⁻¹H_E]
#             comm = commutator(Hₖ, adjⁿH_E)
            
#             # Gradient of commutator w.r.t a_k
#             # ∂[Hₖ, B]/∂aₗ = [∂Hₖ/∂aₗ, B] + [Hₖ, ∂B/∂aₗ]
#             for l in 1:n_params
#                 ∂Hₖ_∂aₗ = H_drives[l] / a_bound
#                 # Product rule for commutator
#                 ∂comm_∂aₗ = commutator(∂Hₖ_∂aₗ, adjⁿH_E) + commutator(Hₖ, ∂adjⁿH_E_∂a[:,:,l])
                
#                 # Update gradient of adjⁿH_E for next iteration
#                 ∂adjⁿH_E_∂a[:,:,l] = ∂comm_∂aₗ
                
#                 # Accumulate contribution to Eₖ gradient
#                 ∂Eₖ_∂a[:,:,l] += coef_n * ∂comm_∂aₗ
#             end
            
#             # Add contribution to Eₖ
#             Eₖ += coef_n * comm
            
#             # Update for next iteration
#             adjⁿH_E = comm
#         end
        
#         return Eₖ, ∂Eₖ_∂a
#     end
    
#     # Helper function for commutator
#     function commutator(A, B)
#         return A * B - B * A
#     end
    
#     # Optional: More efficient version that preallocates workspace
#     struct GradientWorkspace
#         ∇U_complex::Matrix{ComplexF64}
#         ∂adjⁿH_E_∂a::Array{ComplexF64, 3}
#         ∂Eₖ_∂a::Array{ComplexF64, 3}
#         comm_temp::Matrix{ComplexF64}
#     end
    
#     function GradientWorkspace(D::Int, n_params::Int)
#         return GradientWorkspace(
#             zeros(ComplexF64, D, D),
#             zeros(ComplexF64, D, D, n_params),
#             zeros(ComplexF64, D, D, n_params),
#             zeros(ComplexF64, D, D)
#         )
#     end
    
#     # Version with preallocated workspace for better performance
#     function ∇ℓ_fast(Z::AbstractVector{<:Real}, workspace::GradientWorkspace)
#         normalization = real(T^2 * H_scale^2) * D
#         n_components = length(H_err(Z[a_indices[1]]))
        
#         # Forward pass: compute all toggles and accumulate sums
#         toggles = [toggle(Z, k) for k in 1:T-1]
#         H_ti = [sum(toggles[k][j] for k in 1:T-1) for j in 1:n_components]
        
#         # Initialize gradient
#         grad = zeros(length(Z))
        
#         # Backward pass: accumulate gradients
#         for j in 1:n_components
#             ∇H_ti = 2 * H_ti[j] / normalization
            
#             for k in 1:T-1
#                 ∇toggle_fast!(grad, Z, k, j, ∇H_ti, workspace)
#             end
#         end
        
#         return Q_t * grad
#     end

#     function ∂²toggle(Z::AbstractVector, k::Int, var_idx1::Int, var_idx2::Int)
#         """
#         Compute second derivative of toggle with respect to variables at indices var_idx1 and var_idx2
#         """
#         # Determine which variables we're differentiating with respect to
#         if k == 1
#             U = I(D)
#             U_idx = Int[]
#         else
#             U_idx = Ũ⃗_indices[k-1]
#             U = iso_vec_to_operator(Z[U_idx])
#         end
        
#         a_idx = a_indices[k]
#         a_k = Z[a_idx]
#         He_vec = H_err(a_k)
#         ∂He_vec = ∂H_err(a_k)
        
#         Hₖ = sum(a_k[l] / a_bound * H for (l, H) in enumerate(H_drives))
        
#         n = length(U_idx) > 0 ? Int(sqrt(length(U_idx) ÷ 2)) : D
#         n_components = length(He_vec)
        
#         hess_terms = [zeros(ComplexF64, D, D) for _ in 1:n_components]
        
#         # Determine variable types
#         is_a1 = var_idx1 in a_idx
#         is_a2 = var_idx2 in a_idx
#         is_U1 = var_idx1 in U_idx
#         is_U2 = var_idx2 in U_idx
        
#         # Early return if neither variable is in this timestep
#         if !is_a1 && !is_a2 && !is_U1 && !is_U2
#             return hess_terms
#         end
        
#         for (comp_idx, (He, ∂He_a)) in enumerate(zip(He_vec, ∂He_vec))
#             # Case 1: Both are control variables a
#             if is_a1 && is_a2
#                 i1 = findfirst(==(var_idx1), a_idx)
#                 i2 = findfirst(==(var_idx2), a_idx)
                
#                 if i1 !== nothing && i2 !== nothing && i1 <= n_drives && i2 <= n_drives
#                     # Compute ∂²Eₖ/∂a_i1∂a_i2
#                     ∂²Eₖ = zeros(ComplexF64, D, D)
                    
#                     # Derivatives of H_k
#                     ∂H1 = H_drives[i1] / a_bound
#                     ∂H2 = H_drives[i2] / a_bound
                    
#                     # Track nested commutators and their derivatives
#                     adjⁿH_E = He
                    
#                     # Handle scalar vs matrix for ∂He_a
#                     if isa(∂He_a[i1], Number)
#                         ∂adjⁿH_E_∂a1 = zeros(ComplexF64, D, D) * ∂He_a[i1]
#                     else
#                         ∂adjⁿH_E_∂a1 = ∂He_a[i1]
#                     end
                    
#                     if isa(∂He_a[i2], Number)
#                         ∂adjⁿH_E_∂a2 = zeros(ComplexF64, D, D) * ∂He_a[i2]
#                     else
#                         ∂adjⁿH_E_∂a2 = ∂He_a[i2]
#                     end
                    
#                     for n_order in 2:order
#                         coef_n = ComplexF64(im^(n_order-1) * a_bound^(n_order-1) * Δt[k]^n_order / factorial_cache[n_order])
                        
#                         # Second derivative of nested commutator
#                         # ∂²/∂a1∂a2 [Hₖ, f] = [∂²Hₖ/∂a1∂a2, f] + [∂Hₖ/∂a1, ∂f/∂a2] + [∂Hₖ/∂a2, ∂f/∂a1] + [Hₖ, ∂²f/∂a1∂a2]
#                         # Since ∂²Hₖ/∂a1∂a2 = 0 and we assume ∂²He/∂a1∂a2 = 0:
#                         ∂²adjⁿ = commutator(∂H1, ∂adjⁿH_E_∂a2) + commutator(∂H2, ∂adjⁿH_E_∂a1)
                        
#                         ∂²Eₖ += coef_n * ∂²adjⁿ
                        
#                         # Update derivatives for next iteration
#                         new_∂adjⁿH_E_∂a1 = commutator(∂H1, adjⁿH_E) + commutator(Hₖ, ∂adjⁿH_E_∂a1)
#                         new_∂adjⁿH_E_∂a2 = commutator(∂H2, adjⁿH_E) + commutator(Hₖ, ∂adjⁿH_E_∂a2)
#                         adjⁿH_E = commutator(Hₖ, adjⁿH_E)
                        
#                         ∂adjⁿH_E_∂a1 = new_∂adjⁿH_E_∂a1
#                         ∂adjⁿH_E_∂a2 = new_∂adjⁿH_E_∂a2
#                     end
                    
#                     hess_terms[comp_idx] = U' * ∂²Eₖ * U
#                 end
                
#             # Case 2: Both are U variables
#             elseif is_U1 && is_U2 && k > 1
#                 idx1 = var_idx1 - U_idx[1] + 1
#                 idx2 = var_idx2 - U_idx[1] + 1
                
#                 i1 = (idx1 - 1) % n + 1
#                 j1 = (idx1 - 1) ÷ (2 * n) + 1
#                 is_real1 = idx1 <= n * n
                
#                 i2 = (idx2 - 1) % n + 1
#                 j2 = (idx2 - 1) ÷ (2 * n) + 1
#                 is_real2 = idx2 <= n * n
                
#                 d1 = zeros(ComplexF64, n, n)
#                 d1[i1, j1] = is_real1 ? 1.0 : 1.0im
#                 d2 = zeros(ComplexF64, n, n)
#                 d2[i2, j2] = is_real2 ? 1.0 : 1.0im
                
#                 # Compute Eₖ for this component
#                 Eₖ_n = He * Δt[k]
#                 adjⁿH_E = He
#                 for n_order in 2:order
#                     coef_n = ComplexF64(im^(n_order-1) * a_bound^(n_order-1) * Δt[k]^n_order / factorial_cache[n_order])
#                     adjⁿH_E = commutator(Hₖ, adjⁿH_E)
#                     Eₖ_n += coef_n * adjⁿH_E
#                 end
                
#                 hess_terms[comp_idx] = d1' * Eₖ_n * d2 + d2' * Eₖ_n * d1
                
#             # Case 3: Mixed U and a variables
#             elseif (is_U1 && is_a2) || (is_a1 && is_U2)
#                 if is_U1 && is_a2
#                     U_var = var_idx1
#                     a_var = var_idx2
#                     a_i = findfirst(==(a_var), a_idx)
#                 else
#                     U_var = var_idx2
#                     a_var = var_idx1
#                     a_i = findfirst(==(a_var), a_idx)
#                 end
                
#                 if k > 1 && a_i !== nothing && a_i <= n_drives
#                     idx = U_var - U_idx[1] + 1
#                     i = (idx - 1) % n + 1
#                     j = (idx - 1) ÷ (2 * n) + 1
#                     is_real = idx <= n * n
                    
#                     d = zeros(ComplexF64, n, n)
#                     d[i, j] = is_real ? 1.0 : 1.0im
                    
#                     # Compute ∂Eₖ/∂a_i - handle scalar vs matrix case
#                     if isa(∂He_a[a_i], Number)
#                         ∂Eₖ_∂a = zeros(ComplexF64, D, D) * ∂He_a[a_i] * Δt[k]
#                         ∂adjⁿH_E = zeros(ComplexF64, D, D) * ∂He_a[a_i]
#                     else
#                         ∂Eₖ_∂a = ∂He_a[a_i] * Δt[k]
#                         ∂adjⁿH_E = ∂He_a[a_i]
#                     end
                    
#                     adjⁿH_E = He
#                     ∂Hₖ = H_drives[a_i] / a_bound
                    
#                     for n_order in 2:order
#                         coef_n = ComplexF64(im^(n_order-1) * a_bound^(n_order-1) * Δt[k]^n_order / factorial_cache[n_order])
#                         new_∂adjⁿH_E = commutator(∂Hₖ, adjⁿH_E) + commutator(Hₖ, ∂adjⁿH_E)
#                         adjⁿH_E = commutator(Hₖ, adjⁿH_E)
#                         ∂Eₖ_∂a += coef_n * new_∂adjⁿH_E
#                         ∂adjⁿH_E = new_∂adjⁿH_E
#                     end
                    
#                     hess_terms[comp_idx] = U' * ∂Eₖ_∂a * d + d' * ∂Eₖ_∂a * U
#                 end
#             end
#         end
        
#         return hess_terms
#     end

#     function ∂²ℓ_structure()
#         Z_dim = traj.dim * traj.T + traj.global_dim
        
#         # Get all relevant indices (only U_{1:T-1} and a_{1:T-1})
#         relevant_indices = Int[]
#         for k in 1:T-1
#             if k > 1  # U derivatives only for k > 1
#                 append!(relevant_indices, Ũ⃗_indices[k-1])
#             end
#             append!(relevant_indices, a_indices[k][1:min(n_drives, length(a_indices[k]))])
#         end
        
#         # Create pairs for upper triangular part only (Hessian is symmetric)
#         structure_pairs = Tuple{Int,Int}[]
#         for i in relevant_indices
#             for j in relevant_indices
#                 if j >= i
#                     push!(structure_pairs, (i, j))
#                 end
#             end
#         end
        
#         return structure_pairs
#     end

#     function ∂²ℓ(Z::AbstractVector{<:Real})
#         normalization = real(T^2 * H_scale^2) * D
#         structure_pairs = ∂²ℓ_structure()
        
#         ∂²ℓ_values = zeros(length(structure_pairs))
#         n_components = length(H_err(Z[a_indices[1]]))
        
#         for (pair_idx, (i, j)) in enumerate(structure_pairs)
#             hess_ij = 0.0
            
#             for comp_idx in 1:n_components
#                 # First, compute H_ti for this component
#                 H_ti = zeros(ComplexF64, D, D)
#                 for k in 1:T-1
#                     H_ti += toggle(Z, k)[comp_idx]
#                 end
                
#                 # Compute first derivatives
#                 ∂H_ti_∂i = zeros(ComplexF64, D, D)
#                 ∂H_ti_∂j = zeros(ComplexF64, D, D)
                
#                 for k in 1:T-1
#                     grad_k = ∇toggle(Z, k)[comp_idx]  # This is a dictionary
#                     if haskey(grad_k, i)
#                         ∂H_ti_∂i += grad_k[i]
#                     end
#                     if haskey(grad_k, j)
#                         ∂H_ti_∂j += grad_k[j]
#                     end
#                 end
                
#                 # Product term: 2 Re(tr(∂H_ti/∂i)' * ∂H_ti/∂j))
#                 hess_ij += 2 * real(tr(∂H_ti_∂i' * ∂H_ti_∂j))
                
#                 # Second derivative term: 2 Re(tr(H_ti' * ∂²H_ti/∂i∂j))
#                 if i == j
#                     # Diagonal terms need special care for the second derivative
#                     for k in 1:T-1
#                         hess_k_terms = ∂²toggle(Z, k, i, j)
#                         if !iszero(hess_k_terms[comp_idx])
#                             hess_ij += 2 * real(tr(H_ti' * hess_k_terms[comp_idx]))
#                         end
#                     end
#                 else
#                     # Off-diagonal terms
#                     for k in 1:T-1
#                         hess_k_terms = ∂²toggle(Z, k, i, j)
#                         if !iszero(hess_k_terms[comp_idx])
#                             hess_ij += 2 * real(tr(H_ti' * hess_k_terms[comp_idx]))
#                         end
#                     end
#                 end
#             end
            
#             ∂²ℓ_values[pair_idx] = Q_t * hess_ij / normalization
#         end
        
#         return ∂²ℓ_values
#     end

#     return Objective(ℓ, ∇ℓ, ∂²ℓ, ∂²ℓ_structure)
# end


# function TogglingObjectiveTest(
#     H_err::Function,
#     ∂H_err::Function, 
#     traj::NamedTrajectory;
#     Q_t::Float64=1.0,
#     order::Int=4,
#     a_bound::Float64=1.0,
#     H_drives::Vector{Matrix{ComplexF64}}=Matrix{ComplexF64}[]
# )   
#     T = traj.T
#     Δt = get_timesteps(traj)
#     a_indices  = [collect(slice(k, traj.components.a, traj.dim)) for k in 1:T]
#     Ũ⃗_indices  = [collect(slice(k, traj.components.Ũ⃗, traj.dim)) for k in 1:T]
#     a_ref = ones(length(traj.components.a))
#     H_scale = norm(H_err(a_ref), 2)
#     D = size(iso_vec_to_operator(traj.components.Ũ⃗[:,end]))[1]
#     commutator(A::AbstractMatrix{<:Number}, B::AbstractMatrix{<:Number}) = A*B - B*A

#     @views function toggle(Z::AbstractVector, k::Int)
#         # For k=1, U_1 = I (identity), for k>1, use U_{k-1}
#         if k == 1
#             U = I(D)
#         else
#             U = iso_vec_to_operator(Z[Ũ⃗_indices[k-1]])
#         end
        
#         a_k = Z[a_indices[k]]
#         He_vec = H_err(a_k)
        
#         # Build Hₖ for this timestep
#         Hₖ = sum(a_k[l] / a_bound * H for (l, H) in enumerate(H_drives))
        
#         # Compute perturbative expansion for each error Hamiltonian component
#         toggle_terms = []
#         for He in He_vec
#             adjⁿH_E = He
#             Eₖ_n = He * Δt[k]
            
#             # Get the different orders of the Hadamard lemma
#             for n in 2:order
#                 coef_n = ComplexF64(im^(n-1) * a_bound^(n-1) * Δt[k]^n / factorial(big(n)))
#                 adjⁿH_E = commutator(Hₖ, adjⁿH_E)
#                 Eₖ_n += coef_n * adjⁿH_E
#             end
            
#             # Apply unitary transformation
#             push!(toggle_terms, U' * Eₖ_n * U)
#         end
        
#         return toggle_terms
#     end

#     function ℓ(Z::AbstractVector{<:Real})
#         normalization = real(T^2 * H_scale^2) * D
        
#         # Sum toggles over time (only to T-1 since last U doesn't contribute)
#         H_ti_components = []
#         n_components = length(H_err(Z[a_indices[1]]))
        
#         for j in 1:n_components
#             H_ti = zeros(ComplexF64, D, D)
#             for k in 1:T-1  # Only go to T-1
#                 toggle_k = toggle(Z, k)[j]
#                 H_ti += toggle_k
#             end
#             push!(H_ti_components, H_ti)
#         end
        
#         # Objective: sum_j ||H_ti_j||_F^2 / normalization
#         FO_obj = sum(real(tr(H_ti' * H_ti)) / normalization for H_ti in H_ti_components)
        
#         return Q_t * FO_obj
#     end 

#     function ∇toggle(Z::AbstractVector, k::Int)
#         # For k=1, U_1 = I, for k>1, use U_{k-1}
#         if k == 1
#             U = I(D)
#             U_idx = Int[]  # No U indices for identity
#         else
#             U_idx = Ũ⃗_indices[k-1]
#             U = iso_vec_to_operator(Z[U_idx])
#         end
        
#         a_idx = a_indices[k]
#         a_k = Z[a_idx]
#         He_vec = H_err(a_k)
#         ∂He_vec = ∂H_err(a_k)
        
#         Hₖ = sum(a_k[l] / a_bound * H for (l, H) in enumerate(H_drives))
        
#         n = Int(sqrt(length(U_idx) ÷ 2))
#         grads = [spzeros(ComplexF64, length(Z)) for _ in He_vec]
        
#         for (g, He, ∂He_a) in zip(grads, He_vec, ∂He_vec)
#             # Compute Eₖ_n with perturbative expansion
#             adjⁿH_E = He
#             Eₖ_n = He * Δt[k]
            
#             # Store derivatives for each order
#             ∂Eₖ_n_∂a = [∂Ha * Δt[k] for ∂Ha in ∂He_a]
            
#             for n_order in 2:order
#                 coef_n = ComplexF64(im^(n_order-1) * a_bound^(n_order-1) * Δt[k]^n_order / factorial(big(n_order)))
                
#                 # Update the nested commutator
#                 adjⁿH_E = commutator(Hₖ, adjⁿH_E)
#                 Eₖ_n += coef_n * adjⁿH_E
                
#                 # Update derivatives with respect to a
#                 for (l, ∂Ha) in enumerate(∂He_a)
#                     # Derivative of Hₖ w.r.t. a[l]
#                     ∂Hₖ_∂al = H_drives[l] ./ a_bound
                    
#                     # Apply product rule for nested commutators
#                     ∂adjⁿH_E_∂al = commutator(∂Hₖ_∂al, adjⁿH_E)
#                     # Note: Full derivative requires chain rule through all nested commutators
#                     # This is simplified here - full implementation would track all terms
                    
#                     ∂Eₖ_n_∂a[l] += coef_n * ∂adjⁿH_E_∂al
#                 end
#             end
            
#             ### a derivatives ###
#             for (i, l) in enumerate(a_idx)
#                 g[l] = U' * ∂Eₖ_n_∂a[i] * U
#             end
            
#             ### U derivatives (only if k > 1) ###
#             if k > 1
#                 for U_i in U_idx
#                     idx = U_i - U_idx[1] + 1
#                     i = (idx % n) == 0 ? n : idx % n
#                     j = (idx - i) ÷ (2 * n) + 1
#                     re = (idx % (2*n) == 0 ? 2*n : idx%(2*n)) ≤ n
#                     d = spzeros(ComplexF64, (n,n))
#                     d[i,j] = re ? 1 : 1im 
#                     g[U_i] = U' * Eₖ_n * d + d' * Eₖ_n * U
#                 end
#             end
#         end
#         return grads 
#     end

#     function ∇ℓ(Z::AbstractVector{<:Real})
#         normalization = real(T^2 * H_scale^2) * D
        
#         full_grad = spzeros(length(Z))
#         n_components = length(H_err(Z[a_indices[1]]))
        
#         for j in 1:n_components
#             # Accumulate toggle sum
#             H_ti = zeros(ComplexF64, D, D)
#             for k in 1:T-1
#                 H_ti += toggle(Z, k)[j]
#             end
            
#             # Compute gradient contribution from each timestep
#             for k in 1:T-1
#                 grad_k = ∇toggle(Z, k)[j]
                
#                 # Chain rule: ∂||H_ti||²/∂Z = 2 Re(tr(H_ti' * ∂H_ti/∂Z))
#                 for (idx, v) in zip(findnz(grad_k)...)
#                     full_grad[idx] += 2 * real(tr(H_ti' * v))
#                 end
#             end
#         end
        
#         return Q_t * full_grad / normalization
#     end 

#     function ∂²ℓ_structure()
#         Z_dim = traj.dim * traj.T + traj.global_dim
#         structure = spzeros(Z_dim, Z_dim)
        
#         # Get all relevant indices (only U_{1:T-1} and a_{1:T-1})
#         relevant_Ũ⃗_indices = vcat(Ũ⃗_indices[1:T-1]...)
#         relevant_a_indices = vcat(a_indices[1:T-1]...)
#         all_indices = vcat(relevant_Ũ⃗_indices, relevant_a_indices)
        
#         for i in all_indices
#             for j in all_indices
#                 structure[i, j] = 1.0
#             end
#         end
        
#         structure_pairs = collect(zip(findnz(structure)[1:2]...))
#         return structure_pairs
#     end

#     function ∂²ℓ(Z::AbstractVector{<:Real})
#         normalization = real(T^2 * H_scale^2) * D
#         structure_pairs = ∂²ℓ_structure()
        
#         Z_dim = length(Z)
#         H_full = spzeros(Z_dim, Z_dim)
        
#         n_components = length(H_err(Z[a_indices[1]]))
        
#         for j in 1:n_components
#             # Get H_ti sum
#             H_ti = zeros(ComplexF64, D, D)
#             for k in 1:T-1
#                 H_ti += toggle(Z, k)[j]
#             end
            
#             # Get gradients for this component from timesteps 1:T-1
#             grad_components = [∇toggle(Z, k)[j] for k in 1:T-1]
            
#             # Hessian contribution
#             for (i, j_idx) in structure_pairs
#                 grad_i = sum(g[i] for g in grad_components if i in findnz(g)[1])
#                 grad_j = sum(g[j_idx] for g in grad_components if j_idx in findnz(g)[1])
                
#                 H_full[i, j_idx] += 2 * real(tr(grad_i' * grad_j))
#             end
#         end
        
#         ∂²ℓ_values = [(Q_t / normalization) * H_full[i, j] for (i, j) in structure_pairs]
        
#         return ∂²ℓ_values
#     end

#     return Objective(ℓ, ∇ℓ, ∂²ℓ, ∂²ℓ_structure)
# end

# function TogglingObjectiveTest(
#     H_err::Function,
#     ∂H_err::Function, 
#     traj::NamedTrajectory;
#     Q_t::Float64=1.0,
#     order::Int=4,
# )   
#     T = traj.T
#     Δt = get_timesteps(traj)
#     a_indices  = [collect(slice(k, traj.components.a, traj.dim)) for k in 1:traj.T-1]
#     Ũ⃗_indices  = [collect(slice(k, traj.components.Ũ⃗, traj.dim)) for k in 1:traj.T-1]
#     a_ref = ones(length(traj.components.a))
#     H_scale = norm(H_err(a_ref), 2)
#     D = size(iso_vec_to_operator(traj.components.Ũ⃗[:,end]))[1]

#     @views function toggle(Z::AbstractVector, a_idx::AbstractVector{<:Int}, U_idx::AbstractVector{<:Int}, Eₖ_n::Matrix{ComplexF64})
#         a  = Z[a_idx]
#         U  = iso_vec_to_operator(Z[U_idx])
#         He_vec = H_err(a)
#         return [U' * He * U for He in He_vec]
#     end

#     function ℓ(Z::AbstractVector{<:Real})
#         normalization = real(traj.T^2 * H_scale^2) * D
        
#         # Compute sum of toggles over time for each Hamiltonian component
#         terms = []
#         for j in 1:length(toggle(Z, a_indices[1], Ũ⃗_indices[1]))
#             Hₖ = sum(traj.a[l, k] / a_bound * H for (l, H) in enumerate(H_drives))
#             adjⁿH_E = H_err(a)[j]
#             Eₖ_n = H_err(a)[j] * Δt
#             for n in 2:order
#                 coef_n = ComplexF64(im^(n-1) * a_bound^(n-1) * Δt^n / factorial(big(n)))
#                 adjⁿH_E = commutator(Hₖ, adjⁿH_E)
#                 # Eₖ_n = push!(Eₖ_n, coef_n * adjⁿH_E)
#                 Eₖ_n += coef_n * adjⁿH_E
#             end
#             term = [toggle(Z, a_idx, U_idx, Eₖ_n)[j] for (a_idx, U_idx) in zip(a_indices, Ũ⃗_indices)]
#             sum_term = sum(term)
#             push!(terms, sum_term)
#         end

#         # Objective: sum_j ||terms[j]||_F^2 / normalization
#         # where ||A||_F^2 = tr(A' * A) = sum of squared absolute values
#         FO_obj = sum(real(norm(tr(term' * term), 2)) / normalization for term in terms)
        
#         return Q_t * FO_obj
#     end 

#     function ∇toggle(Z::AbstractVector, a_idx::AbstractVector{<:Int}, U_idx::AbstractVector{<:Int})
#         a  = Z[a_idx]
#         U  = iso_vec_to_operator(Z[U_idx])
#         He_vec = H_err(a)
#         ∂He_vec = ∂H_err(a)
#         n = Int(sqrt(length(U_idx) ÷ 2))
#         grads = [spzeros(Matrix{ComplexF64}, length(Z)) for He in He_vec]

#         for (g, He, ∂He) in zip(grads, He_vec, ∂He_vec)
#             ### a derivatives ### 
#             for (a_i, ∂Ha) in zip(a_idx, ∂He)
#                 g[a_i] = U' * ∂Ha * U
#             end
#             ### U derivatives ### 
#             for U_i in U_idx
#                 idx = U_i - U_idx[1] + 1
#                 i = (idx % n) == 0 ? n : idx % n
#                 j = (idx - i) ÷ (2 * n) + 1
#                 re = (idx % (2*n) == 0 ? 2*n : idx%(2*n)) ≤ n
#                 d = spzeros(ComplexF64, (n,n))
#                 d[i,j] = re ? 1 : 1im 
#                 g[U_i] = U' * He * d + d' * He * U
#             end 
#         end
#         return grads 
#     end


#     function ∇ℓ(Z::AbstractVector{<:Real})
#         normalization = real(traj.T^2 * H_scale^2) * D
        
#         # Compute sum of toggles and their gradients over time for each component
#         terms = []
#         grads = []
#         for j in 1:length(toggle(Z, a_indices[1], Ũ⃗_indices[1]))
#             sum_term = sum(toggle(Z, a_idx, U_idx)[j] for (a_idx, U_idx) in zip(a_indices, Ũ⃗_indices))
#             sum_grad = spzeros(Matrix{ComplexF64}, length(Z))
            
#             for (a_idx, U_idx) in zip(a_indices, Ũ⃗_indices) 
#                 g = ∇toggle(Z, a_idx, U_idx)[j] 
#                 for (idx, val) in zip(g.nzind, g.nzval)
#                     sum_grad[idx] = val
#                 end
#             end
#             push!(terms, sum_term)
#             push!(grads, sum_grad)
#         end

#         # Gradient of ||M||_F^2 = tr(M' * M) w.r.t. M is 2*M
#         # For complex M: d/dZ tr(M'*M) = d/dZ sum_ij |M_ij|^2
#         # Chain rule: ∂ℓ/∂Z = sum_j (2 * Re(terms[j]) .* Re(∇terms[j]) + 2 * Im(terms[j]) .* Im(∇terms[j]))
#         full_grad = spzeros(size(Z))

#         for (t, g) in zip(terms, grads)
#             for (idx, v) in zip(g.nzind, g.nzval)
#                 full_grad[idx] += sum(2 * real(t) .* real(v) + 2 * imag(t) .* imag(v))
#             end 
#         end
#         return Q_t * full_grad / normalization
#     end 

#     function ∂²ℓ_structure()
#         Z_dim = traj.dim * traj.T + traj.global_dim
#         structure = spzeros(Z_dim, Z_dim)
        
#         # Hessian couples all U variables and a variables
#         all_Ũ⃗_indices = vcat(Ũ⃗_indices...)
#         all_a_indices = vcat(a_indices...)
#         all_indices = vcat(all_Ũ⃗_indices, all_a_indices)
        
#         for i in all_indices
#             for j in all_indices
#                 structure[i, j] = 1.0
#             end
#         end
        
#         structure_pairs = collect(zip(findnz(structure)[1:2]...))
#         return structure_pairs
#     end

#     function ∂²ℓ(Z::AbstractVector{<:Real})
#         normalization = real(traj.T^2 * H_scale^2) * D
#         structure_pairs = ∂²ℓ_structure()
        
#         Z_dim = length(Z)
#         H_full = spzeros(Z_dim, Z_dim)
        
#         # Compute terms and first/second derivatives
#         n_components = length(toggle(Z, a_indices[1], Ũ⃗_indices[1]))
        
#         for j in 1:n_components
#             # Get sum term and its first derivative
#             sum_term = sum(toggle(Z, a_idx, U_idx)[j] for (a_idx, U_idx) in zip(a_indices, Ũ⃗_indices))
            
#             # Get gradients for this component from all time steps
#             grad_components = [∇toggle(Z, a_idx, U_idx)[j] for (a_idx, U_idx) in zip(a_indices, Ũ⃗_indices)]
            
#             # Hessian contribution: ∂²/∂Z_i∂Z_k tr(M'*M) = 2*Re(tr(∂M'/∂Z_i * ∂M/∂Z_k)) + 2*Re(tr(M' * ∂²M/∂Z_i∂Z_k))
#             # For our case, second derivatives of toggle are zero (linear in each variable)
#             # So: H[i,k] = 2*Re(tr(∂term'/∂Z_i * ∂term/∂Z_k))
            
#             for (i, j_val) in structure_pairs
#                 grad_i = sum(g[i] for g in grad_components if i in g.nzind)
#                 grad_j = sum(g[j_val] for g in grad_components if j_val in g.nzind)
                
#                 H_full[i, j_val] += 2 * real(tr(grad_i' * grad_j))
#             end
#         end
        
#         ∂²ℓ_values = [(Q_t / normalization) * H_full[i, j] for (i, j) in structure_pairs]
        
#         return ∂²ℓ_values
#     end

#     return Objective(ℓ, ∇ℓ, ∂²ℓ, ∂²ℓ_structure)
# end
>>>>>>> ecef7cf5

end<|MERGE_RESOLUTION|>--- conflicted
+++ resolved
@@ -12,11 +12,8 @@
 export TurboUniversalObjective
 export UltraUniversalObjective
 export TogglingObjective
-<<<<<<< HEAD
-=======
 export PertTogglingObjective
 export AutoTogglingObjective
->>>>>>> ecef7cf5
 
 using LinearAlgebra
 using NamedTrajectories
@@ -350,15 +347,9 @@
     Q_t::Float64 = 1.0,
 )
     T = traj.T
-<<<<<<< HEAD
-    D = size(iso_vec_to_operator(traj.components.Ũ⃗[:,end]))[1]
-    Ũ⃗_indices  = [collect(slice(k, traj.components.Ũ⃗, traj.dim)) for k in 1:traj.T]
-    normalization = Q_t / (D^2 * T^2)
-=======
     d = size(iso_vec_to_operator(traj.components.Ũ⃗[:,end]))[1]
     Ũ⃗_indices  = [collect(slice(k, traj.components.Ũ⃗, traj.dim)) for k in 1:traj.T]
     normalization = Q_t / (d^2 * T^2)
->>>>>>> ecef7cf5
     # Build a column-stacked matrix V whose k-th column is the vectorized U(t_k,0).
     # Ũ⃗_indices[k] are the index ranges/slices inside Z for the k-th unitary's vectorization.
     
@@ -450,19 +441,11 @@
     traj::NamedTrajectory;
     Q_t::Float64=1.0
 )
-<<<<<<< HEAD
-    a_indices  = [collect(slice(k, traj.components.a, traj.dim)) for k in 1:traj.T]
-    Ũ⃗_indices  = [collect(slice(k, traj.components.Ũ⃗, traj.dim)) for k in 1:traj.T]
-    a_ref = ones(length(traj.components.a))
-    H_scale = norm(H_err(a_ref), 2)
-    D = size(iso_vec_to_operator(traj.components.Ũ⃗[:,end]))[1]
-=======
     a_indices  = [collect(slice(k, traj.components.a, traj.dim)) for k in 1:traj.T-1]
     Ũ⃗_indices  = [collect(slice(k, traj.components.Ũ⃗, traj.dim)) for k in 1:traj.T-1]
     a_ref = ones(length(traj.components.a))
     H_scale = norm(H_err(a_ref), 2)
     D = length(H_err(a_ref))
->>>>>>> ecef7cf5
 
     @views function toggle(Z::AbstractVector, a_idx::AbstractVector{<:Int}, U_idx::AbstractVector{<:Int})
         a  = Z[a_idx]
@@ -471,8 +454,6 @@
         return [U' * He * U for He in He_vec]
     end
 
-<<<<<<< HEAD
-=======
     function ℓ(Z::AbstractVector{<:Real})
         terms = []
         for j in 1:length(toggle(Z, a_indices[1], Ũ⃗_indices[1]))
@@ -484,16 +465,11 @@
         return Q_t * FO_obj
     end 
 
->>>>>>> ecef7cf5
     function ∇toggle(Z::AbstractVector, a_idx::AbstractVector{<:Int}, U_idx::AbstractVector{<:Int})
         a  = Z[a_idx]
         U  = iso_vec_to_operator(Z[U_idx])
         He_vec = H_err(a)
         ∂He_vec = ∂H_err(a)
-<<<<<<< HEAD
-        D = length(toggle(Z, a_indices[1], Ũ⃗_indices[1]))
-=======
->>>>>>> ecef7cf5
         n = Int(sqrt(length(U_idx) ÷ 2))
         grads = [spzeros(Matrix{ComplexF64}, length(Z)) for He in He_vec]
 
@@ -516,19 +492,6 @@
         return grads 
     end
 
-<<<<<<< HEAD
-    function ℓ(Z::AbstractVector{<:Real})
-        terms = []
-        for j in 1:length(toggle(Z, a_indices[1], Ũ⃗_indices[1]))
-            sum_terms = sum(toggle(Z, a_idx, U_idx)[j] for (a_idx, U_idx) in zip(a_indices, Ũ⃗_indices))
-            push!(terms, sum_terms)
-        end
-        FO_obj = sum(real(norm(tr(term' * term), 2)) / real(traj.T^2 * H_scale^2) / D for term in terms) 
-        return Q_t * FO_obj
-    end 
-
-=======
->>>>>>> ecef7cf5
     function ∇ℓ(Z::AbstractVector{<:Real})
         ### Get the "total" toggle for each alongside the gradient 
         terms = []
@@ -582,8 +545,6 @@
     return Objective(ℓ, ∇ℓ, ∂²ℓ, ∂²ℓ_structure)
 end
 
-<<<<<<< HEAD
-=======
 function AutoTogglingObjective(
     H_err::Function,
     traj::NamedTrajectory;
@@ -1612,6 +1573,5 @@
 
 #     return Objective(ℓ, ∇ℓ, ∂²ℓ, ∂²ℓ_structure)
 # end
->>>>>>> ecef7cf5
 
 end