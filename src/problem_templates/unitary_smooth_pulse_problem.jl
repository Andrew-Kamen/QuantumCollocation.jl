@doc raw"""
    UnitarySmoothPulseProblem(system::QuantumSystem, operator, T, Δt; kwargs...)

Construct a `QuantumControlProblem` for a free-time unitary gate problem with smooth control pulses enforced by constraining the second derivative of the pulse trajectory, i.e.,

```math
\begin{aligned}
\underset{\vec{\tilde{U}}, a, \dot{a}, \ddot{a}, \Delta t}{\text{minimize}} & \quad
Q \cdot \ell\qty(\vec{\tilde{U}}_T, \vec{\tilde{U}}_{\text{goal}}) + \frac{1}{2} \sum_t \qty(R_a a_t^2 + R_{\dot{a}} \dot{a}_t^2 + R_{\ddot{a}} \ddot{a}_t^2) \\
\text{ subject to } & \quad \vb{P}^{(n)}\qty(\vec{\tilde{U}}_{t+1}, \vec{\tilde{U}}_t, a_t, \Delta t_t) = 0 \\
& a_{t+1} - a_t - \dot{a}_t \Delta t_t = 0 \\
& \quad \dot{a}_{t+1} - \dot{a}_t - \ddot{a}_t \Delta t_t = 0 \\
& \quad |a_t| \leq a_{\text{bound}} \\
& \quad |\ddot{a}_t| \leq \ddot{a}_{\text{bound}} \\
& \quad \Delta t_{\text{min}} \leq \Delta t_t \leq \Delta t_{\text{max}} \\
\end{aligned}
```

where, for $U \in SU(N)$,

```math
\ell\qty(\vec{\tilde{U}}_T, \vec{\tilde{U}}_{\text{goal}}) =
\abs{1 - \frac{1}{N} \abs{ \tr \qty(U_{\text{goal}}, U_T)} }
```

is the *infidelity* objective function, $Q$ is a weight, $R_a$, $R_{\dot{a}}$, and $R_{\ddot{a}}$ are weights on the regularization terms, and $\vb{P}^{(n)}$ is the $n$th-order Pade integrator.

# Arguments

- `H_drift::AbstractMatrix{<:Number}`: the drift hamiltonian
- `H_drives::Vector{<:AbstractMatrix{<:Number}}`: the control hamiltonians
or
- `system::QuantumSystem`: the system to be controlled
with
- `operator::Union{EmbeddedOperator, AbstractMatrix{<:Number}}`: the target unitary, either in the form of an `EmbeddedOperator` or a `Matrix{ComplexF64}
- `T::Int`: the number of timesteps
- `Δt::Float64`: the (initial) time step size

# Keyword Arguments
- `free_time::Bool=true`: whether or not to allow the time steps to vary
- `init_trajectory::Union{NamedTrajectory, Nothing}=nothing`: an initial trajectory to use
- `a_bound::Float64=1.0`: the bound on the control pulse
- `a_bounds::Vector{Float64}=fill(a_bound, length(system.G_drives))`: the bounds on the control pulses, one for each drive
- `a_guess::Union{Matrix{Float64}, Nothing}=nothing`: an initial guess for the control pulses
- `dda_bound::Float64=1.0`: the bound on the control pulse derivative
- `dda_bounds::Vector{Float64}=fill(dda_bound, length(system.G_drives))`: the bounds on the control pulse derivatives, one for each drive
- `Δt_min::Float64=0.5 * Δt`: the minimum time step size
- `Δt_max::Float64=1.5 * Δt`: the maximum time step size
- `drive_derivative_σ::Float64=0.01`: the standard deviation of the initial guess for the control pulse derivatives
- `Q::Float64=100.0`: the weight on the infidelity objective
- `R=1e-2`: the weight on the regularization terms
- `R_a::Union{Float64, Vector{Float64}}=R`: the weight on the regularization term for the control pulses
- `R_da::Union{Float64, Vector{Float64}}=R`: the weight on the regularization term for the control pulse derivatives
- `R_dda::Union{Float64, Vector{Float64}}=R`: the weight on the regularization term for the control pulse second derivatives
- `leakage_suppression::Bool=false`: whether or not to suppress leakage to higher energy states
- `R_leakage=1e-1`: the weight on the leakage suppression term
- `max_iter::Int=1000`: the maximum number of iterations for the solver
- `linear_solver::String="mumps"`: the linear solver to use
- `ipopt_options::Options=Options()`: the options for the Ipopt solver
- `constraints::Vector{<:AbstractConstraint}=AbstractConstraint[]`: additional constraints to add to the problem
- `timesteps_all_equal::Bool=true`: whether or not to enforce that all time steps are equal
- `verbose::Bool=false`: whether or not to print constructor output
- `integrator=:pade`: the integrator to use for the unitary, either `:pade` or `:exponential`
- `rollout_integrator=exp`: the integrator to use for the rollout
- `bound_unitary=integrator == :exponential`: whether or not to bound the unitary
- `control_norm_constraint=false`: whether or not to enforce a constraint on the control pulse norm
- `control_norm_constraint_components=nothing`: the components of the control pulse to use for the norm constraint
- `control_norm_R=nothing`: the weight on the control pulse norm constraint
- `geodesic=true`: whether or not to use the geodesic as the initial guess for the unitary
- `pade_order=4`: the order of the Pade approximation to use for the unitary integrator
- `autodiff=pade_order != 4`: whether or not to use automatic differentiation for the unitary integrator
- `subspace=nothing`: the subspace to use for the unitary integrator
- `jacobian_structure=true`: whether or not to use the jacobian structure
- `hessian_approximation=false`: whether or not to use L-BFGS hessian approximation in Ipopt
- `blas_multithreading=true`: whether or not to use multithreading in BLAS
"""
function UnitarySmoothPulseProblem(
    system::AbstractQuantumSystem,
    operator::Union{EmbeddedOperator, AbstractMatrix{<:Number}},
    T::Int,
    Δt::Union{Float64, Vector{Float64}};
    free_time=true,
    init_trajectory::Union{NamedTrajectory, Nothing}=nothing,
    a_bound::Float64=1.0,
    a_bounds=fill(a_bound, length(system.G_drives)),
    a_guess::Union{Matrix{Float64}, Nothing}=nothing,
    dda_bound::Float64=1.0,
    dda_bounds=fill(dda_bound, length(system.G_drives)),
    Δt_min::Float64=0.5 * Δt,
    Δt_max::Float64=1.5 * Δt,
    drive_derivative_σ::Float64=0.01,
    Q::Float64=100.0,
    R=1e-2,
    R_a::Union{Float64, Vector{Float64}}=R,
    R_da::Union{Float64, Vector{Float64}}=R,
    R_dda::Union{Float64, Vector{Float64}}=R,
    leakage_suppression=false,
    R_leakage=1e-1,
    max_iter::Int=1000,
    linear_solver::String="mumps",
    ipopt_options::Options=Options(),
    constraints::Vector{<:AbstractConstraint}=AbstractConstraint[],
    timesteps_all_equal::Bool=true,
    verbose::Bool=false,
    integrator::Symbol=:pade,
    rollout_integrator=exp,
    bound_unitary=integrator == :exponential,
    # TODO: control modulus norm, advanced feature, needs documentation
    control_norm_constraint=false,
    control_norm_constraint_components=nothing,
    control_norm_R=nothing,
    geodesic=true,
    pade_order=4,
    autodiff=pade_order != 4,
    jacobian_structure=true,
    hessian_approximation=false,
    blas_multithreading=true,
    kwargs...
)
    if operator isa EmbeddedOperator
        U_goal = operator.operator
        U_init = get_subspace_identity(operator)
    else
        U_goal = Matrix{ComplexF64}(operator)
        U_init = Matrix{ComplexF64}(I(size(U_goal, 1)))
    end

    if !blas_multithreading
        BLAS.set_num_threads(1)
    end

    if hessian_approximation
        ipopt_options.hessian_approximation = "limited-memory"
    end


    n_drives = length(system.G_drives)

    if !isnothing(init_trajectory)
        traj = init_trajectory
    else
        if free_time
            if Δt isa Float64
                Δt = fill(Δt, 1, T)
            end
        end

        if isnothing(a_guess)
            if geodesic
                if operator isa EmbeddedOperator
                    Ũ⃗ = unitary_geodesic(operator, T)
                else
                    Ũ⃗ = unitary_geodesic(U_goal, T)
                end
            else
                Ũ⃗ = unitary_linear_interpolation(U_init, U_goal, T)
            end
<<<<<<< HEAD
            
            a, da, dda = randomly_fill_drives(T, a_bounds, repeat([drive_derivative_σ], 2))
=======

            if a_bounds isa AbstractVector
                a_dists = [Uniform(-a_bounds[i], a_bounds[i]) for i = 1:n_drives]
            elseif a_bounds isa Tuple
                a_dists = [Uniform(aᵢ_lb, aᵢ_ub) for (aᵢ_lb, aᵢ_ub) ∈ zip(a_bounds...)]
            else
                error("a_bounds must be a Vector or Tuple")
            end

            a = hcat([
                zeros(n_drives),
                vcat([rand(a_dists[i], 1, T - 2) for i = 1:n_drives]...),
                zeros(n_drives)
            ]...)

            da = randn(n_drives, T) * drive_derivative_σ
            dda = randn(n_drives, T) * drive_derivative_σ
>>>>>>> 86ae355a
        else
            Ũ⃗ = unitary_rollout(
                operator_to_iso_vec(U_init),
                a_guess,
                Δt,
                system;
                integrator=rollout_integrator
            )
            a = a_guess
            da = derivative(a, Δt)
            dda = derivative(da, Δt)

            # to avoid constraint violation error at initial iteration
            da[:, end] = da[:, end-1] + Δt[end-1] * dda[:, end-1]
        end

        initial = (
            Ũ⃗ = operator_to_iso_vec(U_init),
            a = zeros(n_drives),
        )

        final = (
            a = zeros(n_drives),
        )

        goal = (
            Ũ⃗ = operator_to_iso_vec(U_goal),
        )

        bounds = (
            a = a_bounds,
            dda = dda_bounds,
        )

        if bound_unitary
            Ũ⃗_dim = size(Ũ⃗, 1)
            Ũ⃗_bound = (
                Ũ⃗ = (-ones(Ũ⃗_dim), ones(Ũ⃗_dim)),
            )
            bounds = merge(bounds, Ũ⃗_bound)
        end

        if free_time
            components = (
                Ũ⃗ = Ũ⃗,
                a = a,
                da = da,
                dda = dda,
                Δt = Δt,
            )

            bounds = merge(bounds, (Δt = (Δt_min, Δt_max),))

            traj = NamedTrajectory(
                components;
                controls=(:dda, :Δt),
                timestep=:Δt,
                bounds=bounds,
                initial=initial,
                final=final,
                goal=goal
            )
        else
            components = (
                Ũ⃗ = Ũ⃗,
                a = a,
                da = da,
                dda = dda,
            )

            traj = NamedTrajectory(
                components;
                controls=(:dda,),
                timestep=Δt,
                bounds=bounds,
                initial=initial,
                final=final,
                goal=goal
            )
        end
    end

    J = UnitaryInfidelityObjective(:Ũ⃗, traj, Q;
        subspace=operator isa EmbeddedOperator ? operator.subspace_indices : nothing,
    )
    J += QuadraticRegularizer(:a, traj, R_a)
    J += QuadraticRegularizer(:da, traj, R_da)
    J += QuadraticRegularizer(:dda, traj, R_dda)

    if leakage_suppression
        if operator isa EmbeddedOperator
            leakage_indices = get_unitary_isomorphism_leakage_indices(operator)
            J_leakage, slack_con = L1Regularizer(
                :Ũ⃗,
                traj;
                R_value=R_leakage,
                indices=leakage_indices
            )
            push!(constraints, slack_con)
            J += J_leakage
        else
            @warn "leakage_suppression is not supported for non-embedded operators, ignoring."
        end
    end

    if integrator == :pade
        unitary_integrator =
            UnitaryPadeIntegrator(system, :Ũ⃗, :a; order=pade_order, autodiff=autodiff)
    elseif integrator == :exponential
        unitary_integrator =
            UnitaryExponentialIntegrator(system, :Ũ⃗, :a)
    else
        error("integrator must be one of (:pade, :exponential)")
    end


    integrators = [
        unitary_integrator,
        DerivativeIntegrator(:a, :da, traj),
        DerivativeIntegrator(:da, :dda, traj),
    ]

    if free_time
        if timesteps_all_equal
            push!(constraints, TimeStepsAllEqualConstraint(:Δt, traj))
        end
    end

    if control_norm_constraint
        @assert !isnothing(control_norm_constraint_components) "control_norm_constraint_components must be provided"
        @assert !isnothing(control_norm_R) "control_norm_R must be provided"
        norm_con = ComplexModulusContraint(
            :a,
            control_norm_R,
            traj;
            name_comps=control_norm_constraint_components,
        )
        push!(constraints, norm_con)
    end

    return QuantumControlProblem(
        system,
        traj,
        J,
        integrators;
        constraints=constraints,
        max_iter=max_iter,
        linear_solver=linear_solver,
        verbose=verbose,
        ipopt_options=ipopt_options,
        jacobian_structure=jacobian_structure,
        hessian_approximation=hessian_approximation,
        eval_hessian=!hessian_approximation,
        kwargs...
    )
end



"""
    UnitarySmoothPulseProblem(
        H_drift::AbstractMatrix{<:Number},
        H_drives::Vector{<:AbstractMatrix{<:Number}},
        operator,
        T,
        Δt;
        kwargs...
    )

Constructor for a `UnitarySmoothPulseProblem` from a drift Hamiltonian and a set of control Hamiltonians.
"""
function UnitarySmoothPulseProblem(
    H_drift::AbstractMatrix{<:Number},
    H_drives::Vector{<:AbstractMatrix{<:Number}},
    args...;
    kwargs...
)
    system = QuantumSystem(H_drift, H_drives)
    return UnitarySmoothPulseProblem(system, args...; kwargs...)
end


# *************************************************************************** #
function randomly_fill_drives(
    T::Int,
    drive_bounds_lower::AbstractVector{<:Real},
    drive_bounds_upper::AbstractVector{<:Real},
    drive_derivatives_σ::AbstractVector{<:Real}
)
    data = Matrix{Float64}[]

    # Drive
    n_drives = length(drive_bounds_lower)
    a_dists =  [Uniform(drive_bounds_lower[i], drive_bounds_upper[i]) for i = 1:n_drives]
    push!(
        data,
        hcat([
            zeros(n_drives),
            vcat([rand(a_dists[i], 1, T - 2) for i = 1:n_drives]...),
            zeros(n_drives)
        ]...)
    )

    # Drive derivatives
    for σ ∈ drive_derivatives_σ
        push!(
            data,
            randn(n_drives, T) * σ
        )
    end
    return data
end

function randomly_fill_drives(
    T::Int,
    drive_bounds::AbstractVector{<:Real},
    drive_derivatives_σ::AbstractVector{<:Real}
)
    return randomly_fill_drives(
        T,
        -drive_bounds,
        drive_bounds,
        drive_derivatives_σ
    )
end

# *************************************************************************** #

@testitem "Random drive initialization" begin
    T = 10
    n_drives = 2
    drive_bounds = [1.0, 2.0]
    drive_derivatives_σ = repeat([0.01], 2)
    
    a, da, dda = ProblemTemplates.randomly_fill_drives(T, drive_bounds, drive_derivatives_σ)

    @test size(a) == (n_drives, T)
    @test size(da) == (n_drives, T)
    @test size(dda) == (n_drives, T)
    @test all([-drive_bounds[i] < minimum(a[i, :]) < drive_bounds[i] for i in 1:n_drives])
end<|MERGE_RESOLUTION|>--- conflicted
+++ resolved
@@ -155,10 +155,6 @@
             else
                 Ũ⃗ = unitary_linear_interpolation(U_init, U_goal, T)
             end
-<<<<<<< HEAD
-            
-            a, da, dda = randomly_fill_drives(T, a_bounds, repeat([drive_derivative_σ], 2))
-=======
 
             if a_bounds isa AbstractVector
                 a_dists = [Uniform(-a_bounds[i], a_bounds[i]) for i = 1:n_drives]
@@ -176,7 +172,6 @@
 
             da = randn(n_drives, T) * drive_derivative_σ
             dda = randn(n_drives, T) * drive_derivative_σ
->>>>>>> 86ae355a
         else
             Ũ⃗ = unitary_rollout(
                 operator_to_iso_vec(U_init),
