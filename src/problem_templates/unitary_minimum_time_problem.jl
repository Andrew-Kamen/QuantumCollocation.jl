--- conflicted
+++ resolved
@@ -107,13 +107,8 @@
     sys = QuantumSystem(H_drift, H_drives)
 
     prob = UnitarySmoothPulseProblem(
-<<<<<<< HEAD
-        sys, U_goal, T, Δt,
-        piccolo_options=QuantumCollocation.Options.PiccoloOptions(verbose=false)
-=======
         sys, U_goal, T, Δt, Δt_min=Δt * 0.01,
         piccolo_options=PiccoloOptions(verbose=false)
->>>>>>> 1757e660
     )
 
     before = unitary_rollout_fidelity(prob.trajectory, sys)
